"""File for independent single groundings compilation rule"""

from kc.data_structures import *
from kc.compiler import KCRule

from typing import Tuple, Optional, cast, List
from typing import TYPE_CHECKING

if TYPE_CHECKING:
    from kc.compiler import Compiler

class IndependentSingleGroundings(KCRule):
    
    # TODO: Try checking ISG and IPG together
    @classmethod
    def is_applicable(cls, cnf: 'CNF') -> Tuple[bool, Optional['VariableEquivalenceClass']]:
        """IndependentSingleGroundings is applicable if the theory is shattered
        (which it must already be to reach this rule)
        and there is a root unifying class with one variable per clause.
        Returns True and the root unifying class if applicable, and False, None otherwise."""
        unifying_classes = cnf.get_unifying_classes()
        # writing a little function to check if root in this particular cnf
        # TODO: Think about making this more readable or faster
        is_root_in_cnf = lambda eq_class: eq_class.is_root_in_cnf(cnf)
        root_unifying_classes = filter(is_root_in_cnf, unifying_classes)
        for root_unifying_class in root_unifying_classes:
            if cnf.eq_class_has_one_variable(root_unifying_class):
                return True, root_unifying_class
        return False, None

    @classmethod
    def apply(cls, cnf: 'CNF', root_unifying_class: 'VariableEquivalenceClass', compiler: 'Compiler') -> 'NNFNode':
        """Apply IndependentSingleGroundings and return an NNFNode"""
        new_variable = cnf.get_new_logical_variable('X')
        root_substitution_pairs = [(root_var, new_variable) for root_var in root_unifying_class]
        substitution = Substitution(root_substitution_pairs)
        new_cnf = cls._substitute_root_vars(cnf, new_variable, substitution)
        new_variable_cs = cls._get_new_variable_cs(cnf, root_unifying_class, substitution)
        return ForAllNode(compiler.compile(new_cnf), [new_variable], new_variable_cs)


    @classmethod
    def _substitute_root_vars(cls, cnf: 'CNF', new_variable: 'LogicalVariable', sub: 'Substitution') -> 'CNF':
        """We can't simply use the apply_substitution method because we
        need to remove the new variable from the bound vars after substituting it """

        new_clauses = set()
        # NOTE: all clauses are constrained (since must have at least one bound var)
        for clause in cnf.c_clauses:
<<<<<<< HEAD
            new_literals = [literal.substitute(sub) for literal in clause.literals]
            new_cs = clause.cs.substitute(sub).drop_constraints_involving_only_these_variables([new_variable])
=======
            new_literals = [literal.apply_substitution(sub) for literal in clause.literals]
            new_cs = clause.cs.apply_substitution(sub).drop_constraints_involving_only_specific_variables([new_variable])
>>>>>>> dc238ecd
            _new_bound_vars = [sub[var] for var in clause.bound_vars if sub[var] != new_variable]
            new_bound_vars = cast(List['LogicalVariable'], _new_bound_vars) # hack for type checking

            new_clauses.add(ConstrainedClause(new_literals, new_bound_vars, new_cs))
        # shattering is preserved during this operation
        return CNF(new_clauses, shattered = cnf.shattered)
            
    @classmethod
    def _get_new_variable_cs(cls,
                             cnf: 'CNF',
                             root_unifying_class: 'VariableEquivalenceClass',
                             sub: 'Substitution'
                             ) -> 'ConstraintSet':
        """Return a constraint set for the new variable that has the same solutions as the root unifying variables"""
        # we only loop once to get a clause from the cnf
        for clause in cnf.c_clauses: break
        # must only be one root variable in the intersection
        root_variable = list(root_unifying_class.members.intersection(clause.bound_vars))[0]
        set_constraints = [sc for sc in clause.cs.set_constraints if sc.logical_term == root_variable]
        new_cs = ConstraintSet(set_constraints)
        return new_cs.substitute(sub)


        <|MERGE_RESOLUTION|>--- conflicted
+++ resolved
@@ -47,13 +47,8 @@
         new_clauses = set()
         # NOTE: all clauses are constrained (since must have at least one bound var)
         for clause in cnf.c_clauses:
-<<<<<<< HEAD
-            new_literals = [literal.substitute(sub) for literal in clause.literals]
-            new_cs = clause.cs.substitute(sub).drop_constraints_involving_only_these_variables([new_variable])
-=======
             new_literals = [literal.apply_substitution(sub) for literal in clause.literals]
             new_cs = clause.cs.apply_substitution(sub).drop_constraints_involving_only_specific_variables([new_variable])
->>>>>>> dc238ecd
             _new_bound_vars = [sub[var] for var in clause.bound_vars if sub[var] != new_variable]
             new_bound_vars = cast(List['LogicalVariable'], _new_bound_vars) # hack for type checking
 
